--- conflicted
+++ resolved
@@ -30,21 +30,12 @@
 			mavenBom "com.fasterxml.jackson:jackson-bom:2.13.1"
 			mavenBom "io.netty:netty-bom:4.1.75.Final"
 			mavenBom "io.projectreactor:reactor-bom:2020.0.17"
-<<<<<<< HEAD
-			mavenBom "io.r2dbc:r2dbc-bom:Borca-RELEASE"
-			mavenBom "io.rsocket:rsocket-bom:1.1.1"
-			mavenBom "org.eclipse.jetty:jetty-bom:11.0.8"
+			mavenBom "io.r2dbc:r2dbc-bom:Borca-SR1"
+			mavenBom "io.rsocket:rsocket-bom:1.1.2"
+			mavenBom "org.eclipse.jetty:jetty-bom:11.0.9"
 			mavenBom "org.jetbrains.kotlin:kotlin-bom:1.6.20"
 			mavenBom "org.jetbrains.kotlinx:kotlinx-coroutines-bom:1.6.0"
 			mavenBom "org.jetbrains.kotlinx:kotlinx-serialization-bom:1.3.2"
-=======
-			mavenBom "io.r2dbc:r2dbc-bom:Arabba-SR13"
-			mavenBom "io.rsocket:rsocket-bom:1.1.2"
-			mavenBom "org.eclipse.jetty:jetty-bom:9.4.46.v20220331"
-			mavenBom "org.jetbrains.kotlin:kotlin-bom:1.5.32"
-			mavenBom "org.jetbrains.kotlinx:kotlinx-coroutines-bom:1.5.2"
-			mavenBom "org.jetbrains.kotlinx:kotlinx-serialization-bom:1.2.2"
->>>>>>> 4143b445
 			mavenBom "org.junit:junit-bom:5.8.2"
 		}
 		dependencies {
@@ -96,13 +87,8 @@
 			dependency "org.yaml:snakeyaml:1.30"
 
 			dependency "com.h2database:h2:2.1.210"
-<<<<<<< HEAD
 			dependency "com.github.ben-manes.caffeine:caffeine:3.0.6"
-			dependency "com.github.librepdf:openpdf:1.3.26"
-=======
-			dependency "com.github.ben-manes.caffeine:caffeine:2.9.3"
 			dependency "com.github.librepdf:openpdf:1.3.27"
->>>>>>> 4143b445
 			dependency "com.rometools:rome:1.18.0"
 			dependency "commons-io:commons-io:2.11.0"
 			dependency "io.vavr:vavr:0.10.4"
@@ -131,22 +117,14 @@
 			dependency "org.webjars:webjars-locator-core:0.48"
 			dependency "org.webjars:underscorejs:1.8.3"
 
-<<<<<<< HEAD
-			dependencySet(group: 'org.apache.tomcat', version: '10.0.18') {
-=======
-			dependencySet(group: 'org.apache.tomcat', version: '9.0.62') {
->>>>>>> 4143b445
+			dependencySet(group: 'org.apache.tomcat', version: '10.0.20') {
 				entry 'tomcat-util'
 				entry('tomcat-websocket') {
 					exclude group: "org.apache.tomcat", name: "tomcat-servlet-api"
 					exclude group: "org.apache.tomcat", name: "tomcat-websocket-api"
 				}
 			}
-<<<<<<< HEAD
-			dependencySet(group: 'org.apache.tomcat.embed', version: '10.0.18') {
-=======
-			dependencySet(group: 'org.apache.tomcat.embed', version: '9.0.62') {
->>>>>>> 4143b445
+			dependencySet(group: 'org.apache.tomcat.embed', version: '10.0.20') {
 				entry 'tomcat-embed-core'
 				entry 'tomcat-embed-websocket'
 			}
@@ -156,11 +134,7 @@
 				entry 'undertow-websockets-jsr-jakarta'
 			}
 
-<<<<<<< HEAD
 			dependency "org.eclipse.jetty:jetty-reactive-httpclient:3.0.5"
-=======
-			dependency "org.eclipse.jetty:jetty-reactive-httpclient:1.1.11"
->>>>>>> 4143b445
 			dependency 'org.apache.httpcomponents.client5:httpclient5:5.1.3'
 			dependency 'org.apache.httpcomponents.core5:httpcore5-reactive:5.1.3'
 			dependency("org.apache.httpcomponents:httpclient:4.5.13") {

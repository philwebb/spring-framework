--- conflicted
+++ resolved
@@ -47,11 +47,7 @@
 	 * @param typePattern type pattern the introduction is restricted to
 	 * @param defaultImpl the default implementation class
 	 */
-<<<<<<< HEAD
 	public DeclareParentsAdvisor(Class interfaceType, String typePattern, Class defaultImpl) {
-=======
-	public DeclareParentsAdvisor(Class<?> interfaceType, String typePattern, Class<?> defaultImpl) {
->>>>>>> 15df1d16
 		this(interfaceType, typePattern, defaultImpl,
 			 new DelegatePerTargetObjectIntroductionInterceptor(defaultImpl, interfaceType));
 	}
@@ -62,11 +58,7 @@
 	 * @param typePattern type pattern the introduction is restricted to
 	 * @param delegateRef the delegate implementation object
 	 */
-<<<<<<< HEAD
 	public DeclareParentsAdvisor(Class interfaceType, String typePattern, Object delegateRef) {
-=======
-	public DeclareParentsAdvisor(Class<?> interfaceType, String typePattern, Object delegateRef) {
->>>>>>> 15df1d16
 		this(interfaceType, typePattern, delegateRef.getClass(),
 			 new DelegatingIntroductionInterceptor(delegateRef));
 	}

/*
 * Copyright 2002-2012 the original author or authors.
 *
 * Licensed under the Apache License, Version 2.0 (the "License");
 * you may not use this file except in compliance with the License.
 * You may obtain a copy of the License at
 *
 *      http://www.apache.org/licenses/LICENSE-2.0
 *
 * Unless required by applicable law or agreed to in writing, software
 * distributed under the License is distributed on an "AS IS" BASIS,
 * WITHOUT WARRANTIES OR CONDITIONS OF ANY KIND, either express or implied.
 * See the License for the specific language governing permissions and
 * limitations under the License.
 */

package org.springframework.aop.framework;

import java.lang.reflect.AccessibleObject;
import java.lang.reflect.Method;
import java.util.HashMap;
import java.util.List;
import java.util.Map;

import org.aopalliance.intercept.MethodInterceptor;
import org.aopalliance.intercept.MethodInvocation;

import org.springframework.aop.ProxyMethodInvocation;
import org.springframework.aop.support.AopUtils;
import org.springframework.core.BridgeMethodResolver;

/**
 * Spring's implementation of the AOP Alliance
 * {@link org.aopalliance.intercept.MethodInvocation} interface,
 * implementing the extended
 * {@link org.springframework.aop.ProxyMethodInvocation} interface.
 *
 * <p>Invokes the target object using reflection. Subclasses can override the
 * {@link #invokeJoinpoint()} method to change this behavior, so this is also
 * a useful base class for more specialized MethodInvocation implementations.
 *
 * <p>It is possible to clone an invocation, to invoke {@link #proceed()}
 * repeatedly (once per clone), using the {@link #invocableClone()} method.
 * It is also possible to attach custom attributes to the invocation,
 * using the {@link #setUserAttribute} / {@link #getUserAttribute} methods.
 *
 * <p><b>NOTE:</b> This class is considered internal and should not be
 * directly accessed. The sole reason for it being public is compatibility
 * with existing framework integrations (e.g. Pitchfork). For any other
 * purposes, use the {@link ProxyMethodInvocation} interface instead.
 *
 * @author Rod Johnson
 * @author Juergen Hoeller
 * @author Adrian Colyer
 * @see #invokeJoinpoint
 * @see #proceed
 * @see #invocableClone
 * @see #setUserAttribute
 * @see #getUserAttribute
 */
public class ReflectiveMethodInvocation implements ProxyMethodInvocation, Cloneable {

	protected final Object proxy;

	protected final Object target;

	protected final Method method;

	protected Object[] arguments;

	private final Class<?> targetClass;

	/**
	 * Lazily initialized map of user-specific attributes for this invocation.
	 */
	private Map<String, Object> userAttributes;

	/**
	 * List of MethodInterceptor and InterceptorAndDynamicMethodMatcher
	 * that need dynamic checks.
	 */
	protected final List<Object> interceptorsAndDynamicMethodMatchers;

	/**
	 * Index from 0 of the current interceptor we're invoking.
	 * -1 until we invoke: then the current interceptor.
	 */
	private int currentInterceptorIndex = -1;


	/**
	 * Construct a new ReflectiveMethodInvocation with the given arguments.
	 * @param proxy the proxy object that the invocation was made on
	 * @param target the target object to invoke
	 * @param method the method to invoke
	 * @param arguments the arguments to invoke the method with
	 * @param targetClass the target class, for MethodMatcher invocations
	 * @param interceptorsAndDynamicMethodMatchers interceptors that should be applied,
	 * along with any InterceptorAndDynamicMethodMatchers that need evaluation at runtime.
	 * MethodMatchers included in this struct must already have been found to have matched
	 * as far as was possibly statically. Passing an array might be about 10% faster,
	 * but would complicate the code. And it would work only for static pointcuts.
	 */
	protected ReflectiveMethodInvocation(
			Object proxy, Object target, Method method, Object[] arguments,
			Class<?> targetClass, List<Object> interceptorsAndDynamicMethodMatchers) {

		this.proxy = proxy;
		this.target = target;
		this.targetClass = targetClass;
		this.method = BridgeMethodResolver.findBridgedMethod(method);
		this.arguments = arguments;
		this.interceptorsAndDynamicMethodMatchers = interceptorsAndDynamicMethodMatchers;
	}


	public final Object getProxy() {
		return this.proxy;
	}

	public final Object getThis() {
		return this.target;
	}

	public final AccessibleObject getStaticPart() {
		return this.method;
	}

	/**
	 * Return the method invoked on the proxied interface.
	 * May or may not correspond with a method invoked on an underlying
	 * implementation of that interface.
	 */
	public final Method getMethod() {
		return this.method;
	}

	public final Object[] getArguments() {
		return (this.arguments != null ? this.arguments : new Object[0]);
	}

	public void setArguments(Object[] arguments) {
		this.arguments = arguments;
	}


	public Object proceed() throws Throwable {
		//	We start with an index of -1 and increment early.
		if (this.currentInterceptorIndex == this.interceptorsAndDynamicMethodMatchers.size() - 1) {
			return invokeJoinpoint();
		}

		Object interceptorOrInterceptionAdvice =
<<<<<<< HEAD
				this.interceptorsAndDynamicMethodMatchers.get(++this.currentInterceptorIndex);
=======
			this.interceptorsAndDynamicMethodMatchers.get(++this.currentInterceptorIndex);
>>>>>>> 15df1d16
		if (interceptorOrInterceptionAdvice instanceof InterceptorAndDynamicMethodMatcher) {
			// Evaluate dynamic method matcher here: static part will already have
			// been evaluated and found to match.
			InterceptorAndDynamicMethodMatcher dm =
					(InterceptorAndDynamicMethodMatcher) interceptorOrInterceptionAdvice;
			if (dm.methodMatcher.matches(this.method, this.targetClass, this.arguments)) {
				return dm.interceptor.invoke(this);
			}
			else {
				// Dynamic matching failed.
				// Skip this interceptor and invoke the next in the chain.
				return proceed();
			}
		}
		else {
			// It's an interceptor, so we just invoke it: The pointcut will have
			// been evaluated statically before this object was constructed.
			return ((MethodInterceptor) interceptorOrInterceptionAdvice).invoke(this);
		}
	}

	/**
	 * Invoke the joinpoint using reflection.
	 * Subclasses can override this to use custom invocation.
	 * @return the return value of the joinpoint
	 * @throws Throwable if invoking the joinpoint resulted in an exception
	 */
	protected Object invokeJoinpoint() throws Throwable {
		return AopUtils.invokeJoinpointUsingReflection(this.target, this.method, this.arguments);
	}


	/**
	 * This implementation returns a shallow copy of this invocation object,
	 * including an independent copy of the original arguments array.
	 * <p>We want a shallow copy in this case: We want to use the same interceptor
	 * chain and other object references, but we want an independent value for the
	 * current interceptor index.
	 * @see java.lang.Object#clone()
	 */
	public MethodInvocation invocableClone() {
		Object[] cloneArguments = null;
		if (this.arguments != null) {
			// Build an independent copy of the arguments array.
			cloneArguments = new Object[this.arguments.length];
			System.arraycopy(this.arguments, 0, cloneArguments, 0, this.arguments.length);
		}
		return invocableClone(cloneArguments);
	}

	/**
	 * This implementation returns a shallow copy of this invocation object,
	 * using the given arguments array for the clone.
	 * <p>We want a shallow copy in this case: We want to use the same interceptor
	 * chain and other object references, but we want an independent value for the
	 * current interceptor index.
	 * @see java.lang.Object#clone()
	 */
	public MethodInvocation invocableClone(Object[] arguments) {
		// Force initialization of the user attributes Map,
		// for having a shared Map reference in the clone.
		if (this.userAttributes == null) {
			this.userAttributes = new HashMap<String, Object>();
		}

		// Create the MethodInvocation clone.
		try {
			ReflectiveMethodInvocation clone = (ReflectiveMethodInvocation) clone();
			clone.arguments = arguments;
			return clone;
		}
		catch (CloneNotSupportedException ex) {
			throw new IllegalStateException(
					"Should be able to clone object of type [" + getClass() + "]: " + ex);
		}
	}


	public void setUserAttribute(String key, Object value) {
		if (value != null) {
			if (this.userAttributes == null) {
				this.userAttributes = new HashMap<String, Object>();
			}
			this.userAttributes.put(key, value);
		}
		else {
			if (this.userAttributes != null) {
				this.userAttributes.remove(key);
			}
		}
	}

	public Object getUserAttribute(String key) {
		return (this.userAttributes != null ? this.userAttributes.get(key) : null);
	}

	/**
	 * Return user attributes associated with this invocation.
	 * This method provides an invocation-bound alternative to a ThreadLocal.
	 * <p>This map is initialized lazily and is not used in the AOP framework itself.
	 * @return any user attributes associated with this invocation
	 * (never {@code null})
	 */
	public Map<String, Object> getUserAttributes() {
		if (this.userAttributes == null) {
			this.userAttributes = new HashMap<String, Object>();
		}
		return this.userAttributes;
	}


	@Override
	public String toString() {
		// Don't do toString on target, it may be proxied.
		StringBuilder sb = new StringBuilder("ReflectiveMethodInvocation: ");
		sb.append(this.method).append("; ");
		if (this.target == null) {
			sb.append("target is null");
		}
		else {
			sb.append("target is of class [").append(this.target.getClass().getName()).append(']');
		}
		return sb.toString();
	}

}<|MERGE_RESOLUTION|>--- conflicted
+++ resolved
@@ -151,11 +151,7 @@
 		}
 
 		Object interceptorOrInterceptionAdvice =
-<<<<<<< HEAD
 				this.interceptorsAndDynamicMethodMatchers.get(++this.currentInterceptorIndex);
-=======
-			this.interceptorsAndDynamicMethodMatchers.get(++this.currentInterceptorIndex);
->>>>>>> 15df1d16
 		if (interceptorOrInterceptionAdvice instanceof InterceptorAndDynamicMethodMatcher) {
 			// Evaluate dynamic method matcher here: static part will already have
 			// been evaluated and found to match.

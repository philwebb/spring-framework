/*
 * Copyright 2002-2012 the original author or authors.
 *
 * Licensed under the Apache License, Version 2.0 (the "License");
 * you may not use this file except in compliance with the License.
 * You may obtain a copy of the License at
 *
 *      http://www.apache.org/licenses/LICENSE-2.0
 *
 * Unless required by applicable law or agreed to in writing, software
 * distributed under the License is distributed on an "AS IS" BASIS,
 * WITHOUT WARRANTIES OR CONDITIONS OF ANY KIND, either express or implied.
 * See the License for the specific language governing permissions and
 * limitations under the License.
 */

package org.springframework.aop.support;

import java.io.Serializable;

import org.springframework.aop.ClassFilter;

/**
 * Simple ClassFilter implementation that passes classes (and optionally subclasses)
 * @author Rod Johnson
 */
@SuppressWarnings("serial")
public class RootClassFilter implements ClassFilter, Serializable {

<<<<<<< HEAD
	private Class clazz;

	// TODO inheritance

	public RootClassFilter(Class clazz) {
=======
	private Class<?> clazz;

	// TODO inheritance

	public RootClassFilter(Class<?> clazz) {
>>>>>>> 15df1d16
		this.clazz = clazz;
	}

	public boolean matches(Class<?> candidate) {
		return clazz.isAssignableFrom(candidate);
	}

}<|MERGE_RESOLUTION|>--- conflicted
+++ resolved
@@ -27,19 +27,11 @@
 @SuppressWarnings("serial")
 public class RootClassFilter implements ClassFilter, Serializable {
 
-<<<<<<< HEAD
 	private Class clazz;
 
 	// TODO inheritance
 
 	public RootClassFilter(Class clazz) {
-=======
-	private Class<?> clazz;
-
-	// TODO inheritance
-
-	public RootClassFilter(Class<?> clazz) {
->>>>>>> 15df1d16
 		this.clazz = clazz;
 	}
 

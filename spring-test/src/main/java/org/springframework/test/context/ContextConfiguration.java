/*
 * Copyright 2002-2022 the original author or authors.
 *
 * Licensed under the Apache License, Version 2.0 (the "License");
 * you may not use this file except in compliance with the License.
 * You may obtain a copy of the License at
 *
 *      https://www.apache.org/licenses/LICENSE-2.0
 *
 * Unless required by applicable law or agreed to in writing, software
 * distributed under the License is distributed on an "AS IS" BASIS,
 * WITHOUT WARRANTIES OR CONDITIONS OF ANY KIND, either express or implied.
 * See the License for the specific language governing permissions and
 * limitations under the License.
 */

package org.springframework.test.context;

import java.lang.annotation.Documented;
import java.lang.annotation.ElementType;
import java.lang.annotation.Inherited;
import java.lang.annotation.Retention;
import java.lang.annotation.RetentionPolicy;
import java.lang.annotation.Target;

import org.springframework.context.ApplicationContextInitializer;
import org.springframework.context.ConfigurableApplicationContext;
import org.springframework.core.annotation.AliasFor;

/**
 * {@code @ContextConfiguration} defines class-level metadata that is used to determine
 * how to load and configure an {@link org.springframework.context.ApplicationContext
 * ApplicationContext} for integration tests.
 *
 * <h3>Supported Resource Types</h3>
 *
 * <p>Prior to Spring 3.1, only path-based resource locations (typically XML configuration
 * files) were supported. As of Spring 3.1, {@linkplain #loader context loaders} may
 * choose to support <em>either</em> path-based <em>or</em> class-based resources. As of
 * Spring 4.0.4, {@linkplain #loader context loaders} may choose to support path-based
 * <em>and</em> class-based resources simultaneously. Consequently
 * {@code @ContextConfiguration} can be used to declare either path-based resource
 * locations (via the {@link #locations} or {@link #value} attribute) <em>or</em>
 * component classes (via the {@link #classes} attribute). Note, however, that most
 * implementations of {@link SmartContextLoader} only support a single resource type. As
 * of Spring 4.1, path-based resource locations may be either XML configuration files or
 * Groovy scripts (if Groovy is on the classpath). Of course, third-party frameworks may
 * choose to support additional types of path-based resources.
 *
 * <h3>Component Classes</h3>
 *
 * <p>The term <em>component class</em> can refer to any of the following.
 *
 * <ul>
 * <li>A class annotated with {@link org.springframework.context.annotation.Configuration @Configuration}</li>
 * <li>A component (i.e., a class annotated with
 * {@link org.springframework.stereotype.Component @Component},
 * {@link org.springframework.stereotype.Service @Service},
 * {@link org.springframework.stereotype.Repository @Repository}, etc.)</li>
 * <li>A JSR-330 compliant class that is annotated with {@code jakarta.inject} annotations</li>
 * <li>Any class that contains {@link org.springframework.context.annotation.Bean @Bean}-methods</li>
 * <li>Any other class that is intended to be registered as a Spring component (i.e., a Spring bean
 * in the {@code ApplicationContext}), potentially taking advantage of automatic autowiring of a
 * single constructor without the use of Spring annotations</li>
 * </ul>
 *
 * A bean will be registered in the {@code ApplicationContext} for each component
 * class, and such beans can therefore be injected into other beans or into the
 * instance of the test class.
 *
 * <p>Consult the Javadoc for {@link org.springframework.context.annotation.Configuration @Configuration}
 * and {@link org.springframework.context.annotation.Bean @Bean} for further
 * information regarding the configuration and semantics of <em>component classes</em>.
 *
 * <p>This annotation may be used as a <em>meta-annotation</em> to create custom
 * <em>composed annotations</em>.
 *
 * <p>As of Spring Framework 5.3, this annotation will be inherited from an
 * enclosing test class by default. See
 * {@link NestedTestConfiguration @NestedTestConfiguration} for details.
 *
 * @author Sam Brannen
 * @since 2.5
 * @see org.springframework.test.context.junit.jupiter.SpringJUnitConfig @SpringJUnitConfig
 * @see org.springframework.test.context.junit.jupiter.web.SpringJUnitWebConfig @SpringJUnitWebConfig
 * @see ContextHierarchy @ContextHierarchy
 * @see ActiveProfiles @ActiveProfiles
 * @see TestPropertySource @TestPropertySource
 * @see SmartContextLoader
 * @see ContextConfigurationAttributes
 * @see MergedContextConfiguration
 * @see org.springframework.context.ApplicationContext ApplicationContext
 */
@Target(ElementType.TYPE)
@Retention(RetentionPolicy.RUNTIME)
@Documented
@Inherited
public @interface ContextConfiguration {

	/**
	 * Alias for {@link #locations}.
	 * <p>This attribute may <strong>not</strong> be used in conjunction with
	 * {@link #locations}, but it may be used instead of {@link #locations}.
	 * @since 3.0
	 * @see #inheritLocations
	 */
	@AliasFor("locations")
	String[] value() default {};

	/**
	 * The resource locations to use for loading an
	 * {@link org.springframework.context.ApplicationContext ApplicationContext}.
	 * <p>Check out the Javadoc for
	 * {@link org.springframework.test.context.support.AbstractContextLoader#modifyLocations
	 * AbstractContextLoader.modifyLocations()} for details on how a location
	 * will be interpreted at runtime, in particular in case of a relative
	 * path. Also, check out the documentation on
	 * {@link org.springframework.test.context.support.AbstractContextLoader#generateDefaultLocations
	 * AbstractContextLoader.generateDefaultLocations()} for details on the
	 * default locations that are going to be used if none are specified.
	 * <p>Note that the aforementioned default rules only apply for a standard
	 * {@link org.springframework.test.context.support.AbstractContextLoader
	 * AbstractContextLoader} subclass such as
	 * {@link org.springframework.test.context.support.GenericXmlContextLoader GenericXmlContextLoader} or
	 * {@link org.springframework.test.context.support.GenericGroovyXmlContextLoader GenericGroovyXmlContextLoader}
	 * which are the effective default implementations used at runtime if
	 * {@code locations} are configured. See the documentation for {@link #loader}
	 * for further details regarding default loaders.
	 * <p>This attribute may <strong>not</strong> be used in conjunction with
	 * {@link #value}, but it may be used instead of {@link #value}.
	 * @since 2.5
	 * @see #inheritLocations
	 */
	@AliasFor("value")
	String[] locations() default {};

	/**
	 * The <em>component classes</em> to use for loading an
	 * {@link org.springframework.context.ApplicationContext ApplicationContext}.
	 * <p>Check out the javadoc for
	 * {@link org.springframework.test.context.support.AnnotationConfigContextLoader#detectDefaultConfigurationClasses
	 * AnnotationConfigContextLoader.detectDefaultConfigurationClasses()} for details
	 * on how default configuration classes will be detected if no
	 * <em>component classes</em> are specified. See the documentation for
	 * {@link #loader} for further details regarding default loaders.
	 * @since 3.1
	 * @see org.springframework.context.annotation.Configuration
	 * @see org.springframework.test.context.support.AnnotationConfigContextLoader
	 * @see #inheritLocations
	 */
	Class<?>[] classes() default {};

	/**
	 * The application context <em>initializer classes</em> to use for initializing
	 * a {@link ConfigurableApplicationContext}.
	 * <p>The concrete {@code ConfigurableApplicationContext} type supported by each
	 * declared initializer must be compatible with the type of {@code ApplicationContext}
	 * created by the {@link SmartContextLoader} in use.
	 * <p>{@code SmartContextLoader} implementations typically detect whether
	 * Spring's {@link org.springframework.core.Ordered Ordered} interface has been
	 * implemented or if the @{@link org.springframework.core.annotation.Order Order}
	 * annotation is present and sort instances accordingly prior to invoking them.
	 * @since 3.2
	 * @see org.springframework.context.ApplicationContextInitializer
	 * @see org.springframework.context.ConfigurableApplicationContext
	 * @see #inheritInitializers
	 * @see #loader
	 */
	Class<? extends ApplicationContextInitializer<?>>[] initializers() default {};

	/**
	 * Whether {@linkplain #locations resource locations} or
	 * {@linkplain #classes <em>component classes</em>} from test superclasses
	 * and enclosing classes should be <em>inherited</em>.
	 * <p>The default value is {@code true}. This means that an annotated test
	 * class will <em>inherit</em> the resource locations or component classes
	 * defined by test superclasses and enclosing classes. Specifically, the
	 * resource locations or component classes for a given test class will be
	 * appended to the list of resource locations or component classes defined
	 * by test superclasses and enclosing classes. Thus, subclasses and nested
	 * classes have the option of <em>extending</em> the list of resource
	 * locations or component classes.
	 * <p>If {@code inheritLocations} is set to {@code false}, the
	 * resource locations or component classes for the annotated test class
	 * will <em>shadow</em> and effectively replace any resource locations
	 * or component classes defined by superclasses and enclosing classes.
	 * <p>In the following example that uses path-based resource locations, the
	 * {@link org.springframework.context.ApplicationContext ApplicationContext}
	 * for {@code ExtendedTest} will be loaded from
	 * {@code "base-context.xml"} <strong>and</strong>
	 * {@code "extended-context.xml"}, in that order. Beans defined in
	 * {@code "extended-context.xml"} may therefore override those defined
	 * in {@code "base-context.xml"}.
	 * <pre class="code">
	 * &#064;ContextConfiguration("base-context.xml")
	 * public class BaseTest {
	 *     // ...
	 * }
	 *
	 * &#064;ContextConfiguration("extended-context.xml")
	 * public class ExtendedTest extends BaseTest {
	 *     // ...
	 * }
	 * </pre>
	 * <p>Similarly, in the following example that uses component classes, the
	 * {@link org.springframework.context.ApplicationContext ApplicationContext}
	 * for {@code ExtendedTest} will be loaded from the
	 * {@code BaseConfig} <strong>and</strong> {@code ExtendedConfig}
	 * configuration classes, in that order. Beans defined in
	 * {@code ExtendedConfig} may therefore override those defined in
	 * {@code BaseConfig}.
	 * <pre class="code">
	 * &#064;ContextConfiguration(classes=BaseConfig.class)
	 * public class BaseTest {
	 *     // ...
	 * }
	 *
	 * &#064;ContextConfiguration(classes=ExtendedConfig.class)
	 * public class ExtendedTest extends BaseTest {
	 *     // ...
	 * }
	 * </pre>
	 * @since 2.5
	 */
	boolean inheritLocations() default true;

	/**
<<<<<<< HEAD
	 * Whether {@linkplain #initializers context initializers} from test
	 * superclasses should be <em>inherited</em>.
=======
	 * Whether or not {@linkplain #initializers context initializers} from test
	 * superclasses and enclosing classes should be <em>inherited</em>.
>>>>>>> 479ef3f3
	 * <p>The default value is {@code true}. This means that an annotated test
	 * class will <em>inherit</em> the application context initializers defined
	 * by test superclasses and enclosing classes. Specifically, the initializers
	 * for a given test class will be added to the set of initializers defined by
	 * test superclasses and enclosing classes. Thus, subclasses and nested classes
	 * have the option of <em>extending</em> the set of initializers.
	 * <p>If {@code inheritInitializers} is set to {@code false}, the initializers
	 * for the annotated test class will <em>shadow</em> and effectively replace
	 * any initializers defined by superclasses and enclosing classes.
	 * <p>In the following example, the
	 * {@link org.springframework.context.ApplicationContext ApplicationContext}
	 * for {@code ExtendedTest} will be initialized using
	 * {@code BaseInitializer} <strong>and</strong> {@code ExtendedInitializer}.
	 * Note, however, that the order in which the initializers are invoked
	 * depends on whether they implement {@link org.springframework.core.Ordered
	 * Ordered} or are annotated with {@link org.springframework.core.annotation.Order
	 * &#064;Order}.
	 * <pre class="code">
	 * &#064;ContextConfiguration(initializers = BaseInitializer.class)
	 * public class BaseTest {
	 *     // ...
	 * }
	 *
	 * &#064;ContextConfiguration(initializers = ExtendedInitializer.class)
	 * public class ExtendedTest extends BaseTest {
	 *     // ...
	 * }
	 * </pre>
	 * @since 3.2
	 */
	boolean inheritInitializers() default true;

	/**
	 * The type of {@link SmartContextLoader} (or {@link ContextLoader}) to use
	 * for loading an {@link org.springframework.context.ApplicationContext
	 * ApplicationContext}.
	 * <p>If not specified, the loader will be inherited from the first superclass
	 * or enclosing class that is annotated or meta-annotated with
	 * {@code @ContextConfiguration} and specifies an explicit loader. If no class
	 * in the type hierarchy or enclosing class hierarchy specifies an explicit
	 * loader, a default loader will be used instead.
	 * <p>The default concrete implementation chosen at runtime will be either
	 * {@link org.springframework.test.context.support.DelegatingSmartContextLoader
	 * DelegatingSmartContextLoader} or
	 * {@link org.springframework.test.context.web.WebDelegatingSmartContextLoader
	 * WebDelegatingSmartContextLoader} depending on the absence or presence of
	 * {@link org.springframework.test.context.web.WebAppConfiguration
	 * &#064;WebAppConfiguration}. For further details on the default behavior
	 * of various concrete {@code SmartContextLoaders}, check out the Javadoc for
	 * {@link org.springframework.test.context.support.AbstractContextLoader AbstractContextLoader},
	 * {@link org.springframework.test.context.support.GenericXmlContextLoader GenericXmlContextLoader},
	 * {@link org.springframework.test.context.support.GenericGroovyXmlContextLoader GenericGroovyXmlContextLoader},
	 * {@link org.springframework.test.context.support.AnnotationConfigContextLoader AnnotationConfigContextLoader},
	 * {@link org.springframework.test.context.web.GenericXmlWebContextLoader GenericXmlWebContextLoader},
	 * {@link org.springframework.test.context.web.GenericGroovyXmlWebContextLoader GenericGroovyXmlWebContextLoader}, and
	 * {@link org.springframework.test.context.web.AnnotationConfigWebContextLoader AnnotationConfigWebContextLoader}.
	 * @since 2.5
	 */
	Class<? extends ContextLoader> loader() default ContextLoader.class;

	/**
	 * The name of the context hierarchy level represented by this configuration.
	 * <p>If not specified the name will be inferred based on the numerical level
	 * within all declared contexts within the hierarchy.
	 * <p>This attribute is only applicable when used within a test class hierarchy
	 * or enclosing class hierarchy that is configured using
	 * {@code @ContextHierarchy}, in which case the name can be used for
	 * <em>merging</em> or <em>overriding</em> this configuration with configuration
	 * of the same name in hierarchy levels defined in superclasses or enclosing
	 * classes. See the Javadoc for {@link ContextHierarchy @ContextHierarchy} for
	 * details.
	 * @since 3.2.2
	 */
	String name() default "";

}<|MERGE_RESOLUTION|>--- conflicted
+++ resolved
@@ -225,13 +225,8 @@
 	boolean inheritLocations() default true;
 
 	/**
-<<<<<<< HEAD
 	 * Whether {@linkplain #initializers context initializers} from test
-	 * superclasses should be <em>inherited</em>.
-=======
-	 * Whether or not {@linkplain #initializers context initializers} from test
 	 * superclasses and enclosing classes should be <em>inherited</em>.
->>>>>>> 479ef3f3
 	 * <p>The default value is {@code true}. This means that an annotated test
 	 * class will <em>inherit</em> the application context initializers defined
 	 * by test superclasses and enclosing classes. Specifically, the initializers

/*
<<<<<<< HEAD
 * Copyright 2002-2021 the original author or authors.
=======
 * Copyright 2002-2022 the original author or authors.
>>>>>>> c462fe30
 *
 * Licensed under the Apache License, Version 2.0 (the "License");
 * you may not use this file except in compliance with the License.
 * You may obtain a copy of the License at
 *
 *      https://www.apache.org/licenses/LICENSE-2.0
 *
 * Unless required by applicable law or agreed to in writing, software
 * distributed under the License is distributed on an "AS IS" BASIS,
 * WITHOUT WARRANTIES OR CONDITIONS OF ANY KIND, either express or implied.
 * See the License for the specific language governing permissions and
 * limitations under the License.
 */

package org.springframework.web.reactive.result.method.annotation;

import java.lang.annotation.ElementType;
import java.lang.annotation.Retention;
import java.lang.annotation.RetentionPolicy;
import java.lang.annotation.Target;
import java.time.Duration;
import java.util.stream.Stream;

import org.junit.jupiter.api.Disabled;
import org.junit.jupiter.params.ParameterizedTest;
import org.junit.jupiter.params.provider.Arguments;
import org.junit.jupiter.params.provider.MethodSource;
import reactor.core.publisher.Flux;
import reactor.core.publisher.Mono;
import reactor.core.publisher.Sinks;
import reactor.test.StepVerifier;

import org.springframework.context.annotation.AnnotationConfigApplicationContext;
import org.springframework.context.annotation.Bean;
import org.springframework.context.annotation.Configuration;
import org.springframework.core.ParameterizedTypeReference;
import org.springframework.http.client.reactive.ClientHttpConnector;
import org.springframework.http.client.reactive.HttpComponentsClientHttpConnector;
import org.springframework.http.client.reactive.JdkClientHttpConnector;
import org.springframework.http.client.reactive.JettyClientHttpConnector;
import org.springframework.http.client.reactive.ReactorClientHttpConnector;
import org.springframework.http.codec.ServerSentEvent;
import org.springframework.http.server.reactive.HttpHandler;
import org.springframework.web.bind.annotation.GetMapping;
import org.springframework.web.bind.annotation.RequestMapping;
import org.springframework.web.bind.annotation.RestController;
import org.springframework.web.reactive.DispatcherHandler;
import org.springframework.web.reactive.config.EnableWebFlux;
import org.springframework.web.reactive.function.client.WebClient;
import org.springframework.web.server.adapter.WebHttpHandlerBuilder;
import org.springframework.web.testfixture.http.server.reactive.bootstrap.AbstractHttpHandlerIntegrationTests;
import org.springframework.web.testfixture.http.server.reactive.bootstrap.HttpServer;
import org.springframework.web.testfixture.http.server.reactive.bootstrap.JettyHttpServer;
import org.springframework.web.testfixture.http.server.reactive.bootstrap.ReactorHttpServer;
import org.springframework.web.testfixture.http.server.reactive.bootstrap.TomcatHttpServer;
import org.springframework.web.testfixture.http.server.reactive.bootstrap.UndertowHttpServer;

import static org.assertj.core.api.Assertions.assertThat;
import static org.junit.jupiter.api.Assumptions.assumeTrue;
import static org.junit.jupiter.api.Named.named;
import static org.springframework.http.MediaType.TEXT_EVENT_STREAM;

/**
 * @author Sebastien Deleuze
 * @author Sam Brannen
 */
class SseIntegrationTests extends AbstractHttpHandlerIntegrationTests {

<<<<<<< HEAD
	@Retention(RetentionPolicy.RUNTIME)
	@Target(ElementType.METHOD)
	@ParameterizedTest(name = "[{index}] server [{0}], webClient [{1}]")
	@MethodSource("arguments")
	protected @interface ParameterizedSseTest {
	}

	static Object[][] arguments() {
		return new Object[][] {
			{new JettyHttpServer(), new ReactorClientHttpConnector()},
			{new JettyHttpServer(), new JdkClientHttpConnector()},
			{new JettyHttpServer(), new JettyClientHttpConnector()},
			{new JettyHttpServer(), new HttpComponentsClientHttpConnector()},
			{new ReactorHttpServer(), new ReactorClientHttpConnector()},
			{new ReactorHttpServer(), new JdkClientHttpConnector()},
			{new ReactorHttpServer(), new JettyClientHttpConnector()},
			{new ReactorHttpServer(), new HttpComponentsClientHttpConnector()},
			{new TomcatHttpServer(), new ReactorClientHttpConnector()},
			{new TomcatHttpServer(), new JdkClientHttpConnector()},
			{new TomcatHttpServer(), new JettyClientHttpConnector()},
			{new TomcatHttpServer(), new HttpComponentsClientHttpConnector()},
			{new UndertowHttpServer(), new ReactorClientHttpConnector()},
			{new UndertowHttpServer(), new JdkClientHttpConnector()},
			{new UndertowHttpServer(), new JettyClientHttpConnector()},
			{new UndertowHttpServer(), new HttpComponentsClientHttpConnector()},
		};
	}


=======
>>>>>>> c462fe30
	private AnnotationConfigApplicationContext wac;

	private WebClient webClient;


	private void startServer(HttpServer httpServer, ClientHttpConnector connector) throws Exception {
		super.startServer(httpServer);

		this.webClient = WebClient
				.builder()
				.clientConnector(connector)
				.baseUrl("http://localhost:" + this.port + "/sse")
				.build();
	}

	@Override
	protected HttpHandler createHttpHandler() {
		this.wac = new AnnotationConfigApplicationContext(TestConfiguration.class);

		return WebHttpHandlerBuilder.webHandler(new DispatcherHandler(this.wac)).build();
	}

	@ParameterizedSseTest
	void sseAsString(HttpServer httpServer, ClientHttpConnector connector) throws Exception {
		startServer(httpServer, connector);

		Flux<String> result = this.webClient.get()
				.uri("/string")
				.accept(TEXT_EVENT_STREAM)
				.retrieve()
				.bodyToFlux(String.class);

		StepVerifier.create(result)
				.expectNext("foo 0")
				.expectNext("foo 1")
				.thenCancel()
				.verify(Duration.ofSeconds(5L));
	}

	@ParameterizedSseTest
	void sseAsPerson(HttpServer httpServer, ClientHttpConnector connector) throws Exception {
		startServer(httpServer, connector);

		Flux<Person> result = this.webClient.get()
				.uri("/person")
				.accept(TEXT_EVENT_STREAM)
				.retrieve()
				.bodyToFlux(Person.class);

		StepVerifier.create(result)
				.expectNext(new Person("foo 0"))
				.expectNext(new Person("foo 1"))
				.thenCancel()
				.verify(Duration.ofSeconds(5L));
	}

	@ParameterizedSseTest
	void sseAsEvent(HttpServer httpServer, ClientHttpConnector connector) throws Exception {
		assumeTrue(httpServer instanceof JettyHttpServer);

		startServer(httpServer, connector);

		Flux<ServerSentEvent<Person>> result = this.webClient.get()
				.uri("/event")
				.accept(TEXT_EVENT_STREAM)
				.retrieve()
				.bodyToFlux(new ParameterizedTypeReference<ServerSentEvent<Person>>() {});

		verifyPersonEvents(result);
	}

	@ParameterizedSseTest
	void sseAsEventWithoutAcceptHeader(HttpServer httpServer, ClientHttpConnector connector) throws Exception {
		startServer(httpServer, connector);

		Flux<ServerSentEvent<Person>> result = this.webClient.get()
				.uri("/event")
				.accept(TEXT_EVENT_STREAM)
				.retrieve()
				.bodyToFlux(new ParameterizedTypeReference<ServerSentEvent<Person>>() {});

		verifyPersonEvents(result);
	}

	private void verifyPersonEvents(Flux<ServerSentEvent<Person>> result) {
		StepVerifier.create(result)
				.consumeNextWith( event -> {
					assertThat(event.id()).isEqualTo("0");
					assertThat(event.data()).isEqualTo(new Person("foo 0"));
					assertThat(event.comment()).isEqualTo("bar 0");
					assertThat(event.event()).isNull();
					assertThat(event.retry()).isNull();
				})
				.consumeNextWith( event -> {
					assertThat(event.id()).isEqualTo("1");
					assertThat(event.data()).isEqualTo(new Person("foo 1"));
					assertThat(event.comment()).isEqualTo("bar 1");
					assertThat(event.event()).isNull();
					assertThat(event.retry()).isNull();
				})
				.thenCancel()
				.verify(Duration.ofSeconds(5L));
	}

	@ParameterizedSseTest // SPR-16494
	@Disabled // https://github.com/reactor/reactor-netty/issues/283
	void serverDetectsClientDisconnect(HttpServer httpServer, ClientHttpConnector connector) throws Exception {
		assumeTrue(httpServer instanceof ReactorHttpServer);

		startServer(httpServer, connector);

		Flux<String> result = this.webClient.get()
				.uri("/infinite")
				.accept(TEXT_EVENT_STREAM)
				.retrieve()
				.bodyToFlux(String.class);

		StepVerifier.create(result)
				.expectNext("foo 0")
				.expectNext("foo 1")
				.thenCancel()
				.verify(Duration.ofSeconds(5L));

		SseController controller = this.wac.getBean(SseController.class);
		controller.cancellation.block(Duration.ofSeconds(5));
	}


	@RestController
	@SuppressWarnings("unused")
	@RequestMapping("/sse")
	static class SseController {

		private static final Flux<Long> INTERVAL = testInterval(Duration.ofMillis(100), 50);

		private final Sinks.Empty<Void> cancelSink = Sinks.empty();

		private Mono<Void> cancellation = cancelSink.asMono();


		@GetMapping("/string")
		Flux<String> string() {
			return INTERVAL.map(l -> "foo " + l);
		}

		@GetMapping("/person")
		Flux<Person> person() {
			return INTERVAL.map(l -> new Person("foo " + l));
		}

		@GetMapping("/event")
		Flux<ServerSentEvent<Person>> sse() {
			return INTERVAL.take(2).map(l ->
					ServerSentEvent.builder(new Person("foo " + l))
							.id(Long.toString(l))
							.comment("bar " + l)
							.build());
		}

		@GetMapping("/infinite")
		Flux<String> infinite() {
			return Flux.just(0, 1).map(l -> "foo " + l)
					.mergeWith(Flux.never())
					.doOnCancel(() -> cancelSink.emitEmpty(Sinks.EmitFailureHandler.FAIL_FAST));
		}
	}


	@Configuration
	@EnableWebFlux
	@SuppressWarnings("unused")
	static class TestConfiguration {

		@Bean
		public SseController sseController() {
			return new SseController();
		}
	}


	@SuppressWarnings("unused")
	private static class Person {

		private String name;

		public Person() {
		}

		public Person(String name) {
			this.name = name;
		}

		public String getName() {
			return name;
		}

		public void setName(String name) {
			this.name = name;
		}

		@Override
		public boolean equals(Object o) {
			if (this == o) {
				return true;
			}
			if (o == null || getClass() != o.getClass()) {
				return false;
			}
			Person person = (Person) o;
			return !(this.name != null ? !this.name.equals(person.name) : person.name != null);
		}

		@Override
		public int hashCode() {
			return this.name != null ? this.name.hashCode() : 0;
		}

		@Override
		public String toString() {
			return "Person{name='" + this.name + '\'' + '}';
		}
	}


	@Retention(RetentionPolicy.RUNTIME)
	@Target(ElementType.METHOD)
	@ParameterizedTest(name = "[{index}] server = {0}, webClient = {1}")
	@MethodSource("arguments")
	private @interface ParameterizedSseTest {
	}

	static Stream<Arguments> arguments() {
		return Stream.of(
			args(new JettyHttpServer(), new ReactorClientHttpConnector()),
			args(new JettyHttpServer(), new JettyClientHttpConnector()),
			args(new JettyHttpServer(), new HttpComponentsClientHttpConnector()),
			args(new ReactorHttpServer(), new ReactorClientHttpConnector()),
			args(new ReactorHttpServer(), new JettyClientHttpConnector()),
			args(new ReactorHttpServer(), new HttpComponentsClientHttpConnector()),
			args(new TomcatHttpServer(), new ReactorClientHttpConnector()),
			args(new TomcatHttpServer(), new JettyClientHttpConnector()),
			args(new TomcatHttpServer(), new HttpComponentsClientHttpConnector()),
			args(new UndertowHttpServer(), new ReactorClientHttpConnector()),
			args(new UndertowHttpServer(), new JettyClientHttpConnector()),
			args(new UndertowHttpServer(), new HttpComponentsClientHttpConnector())
		);
	}

	private static Arguments args(HttpServer httpServer, ClientHttpConnector connector) {
		return Arguments.of(
				named(httpServer.getClass().getSimpleName(), httpServer),
				named(connector.getClass().getSimpleName(), connector));
	}

}<|MERGE_RESOLUTION|>--- conflicted
+++ resolved
@@ -1,9 +1,5 @@
 /*
-<<<<<<< HEAD
- * Copyright 2002-2021 the original author or authors.
-=======
  * Copyright 2002-2022 the original author or authors.
->>>>>>> c462fe30
  *
  * Licensed under the Apache License, Version 2.0 (the "License");
  * you may not use this file except in compliance with the License.
@@ -42,7 +38,6 @@
 import org.springframework.core.ParameterizedTypeReference;
 import org.springframework.http.client.reactive.ClientHttpConnector;
 import org.springframework.http.client.reactive.HttpComponentsClientHttpConnector;
-import org.springframework.http.client.reactive.JdkClientHttpConnector;
 import org.springframework.http.client.reactive.JettyClientHttpConnector;
 import org.springframework.http.client.reactive.ReactorClientHttpConnector;
 import org.springframework.http.codec.ServerSentEvent;
@@ -72,38 +67,6 @@
  */
 class SseIntegrationTests extends AbstractHttpHandlerIntegrationTests {
 
-<<<<<<< HEAD
-	@Retention(RetentionPolicy.RUNTIME)
-	@Target(ElementType.METHOD)
-	@ParameterizedTest(name = "[{index}] server [{0}], webClient [{1}]")
-	@MethodSource("arguments")
-	protected @interface ParameterizedSseTest {
-	}
-
-	static Object[][] arguments() {
-		return new Object[][] {
-			{new JettyHttpServer(), new ReactorClientHttpConnector()},
-			{new JettyHttpServer(), new JdkClientHttpConnector()},
-			{new JettyHttpServer(), new JettyClientHttpConnector()},
-			{new JettyHttpServer(), new HttpComponentsClientHttpConnector()},
-			{new ReactorHttpServer(), new ReactorClientHttpConnector()},
-			{new ReactorHttpServer(), new JdkClientHttpConnector()},
-			{new ReactorHttpServer(), new JettyClientHttpConnector()},
-			{new ReactorHttpServer(), new HttpComponentsClientHttpConnector()},
-			{new TomcatHttpServer(), new ReactorClientHttpConnector()},
-			{new TomcatHttpServer(), new JdkClientHttpConnector()},
-			{new TomcatHttpServer(), new JettyClientHttpConnector()},
-			{new TomcatHttpServer(), new HttpComponentsClientHttpConnector()},
-			{new UndertowHttpServer(), new ReactorClientHttpConnector()},
-			{new UndertowHttpServer(), new JdkClientHttpConnector()},
-			{new UndertowHttpServer(), new JettyClientHttpConnector()},
-			{new UndertowHttpServer(), new HttpComponentsClientHttpConnector()},
-		};
-	}
-
-
-=======
->>>>>>> c462fe30
 	private AnnotationConfigApplicationContext wac;
 
 	private WebClient webClient;

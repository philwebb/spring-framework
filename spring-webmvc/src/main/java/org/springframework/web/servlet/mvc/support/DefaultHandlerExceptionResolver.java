/*
 * Copyright 2002-2023 the original author or authors.
 *
 * Licensed under the Apache License, Version 2.0 (the "License");
 * you may not use this file except in compliance with the License.
 * You may obtain a copy of the License at
 *
 *      https://www.apache.org/licenses/LICENSE-2.0
 *
 * Unless required by applicable law or agreed to in writing, software
 * distributed under the License is distributed on an "AS IS" BASIS,
 * WITHOUT WARRANTIES OR CONDITIONS OF ANY KIND, either express or implied.
 * See the License for the specific language governing permissions and
 * limitations under the License.
 */

package org.springframework.web.servlet.mvc.support;

import java.io.IOException;

import jakarta.servlet.http.HttpServletRequest;
import jakarta.servlet.http.HttpServletResponse;
import org.apache.commons.logging.Log;
import org.apache.commons.logging.LogFactory;

import org.springframework.beans.ConversionNotSupportedException;
import org.springframework.beans.TypeMismatchException;
import org.springframework.core.Ordered;
import org.springframework.http.HttpHeaders;
import org.springframework.http.ProblemDetail;
import org.springframework.http.converter.HttpMessageNotReadableException;
import org.springframework.http.converter.HttpMessageNotWritableException;
import org.springframework.lang.Nullable;
import org.springframework.validation.BindException;
import org.springframework.validation.BindingResult;
import org.springframework.web.ErrorResponse;
import org.springframework.web.HttpMediaTypeNotAcceptableException;
import org.springframework.web.HttpMediaTypeNotSupportedException;
import org.springframework.web.HttpRequestMethodNotSupportedException;
import org.springframework.web.bind.MethodArgumentNotValidException;
import org.springframework.web.bind.MissingPathVariableException;
import org.springframework.web.bind.MissingServletRequestParameterException;
import org.springframework.web.bind.ServletRequestBindingException;
import org.springframework.web.bind.annotation.ModelAttribute;
import org.springframework.web.bind.annotation.RequestBody;
import org.springframework.web.bind.annotation.RequestPart;
import org.springframework.web.context.request.async.AsyncRequestTimeoutException;
import org.springframework.web.multipart.MultipartFile;
import org.springframework.web.multipart.support.MissingServletRequestPartException;
import org.springframework.web.servlet.ModelAndView;
import org.springframework.web.servlet.NoHandlerFoundException;
import org.springframework.web.servlet.handler.AbstractHandlerExceptionResolver;
import org.springframework.web.servlet.resource.NoResourceFoundException;
import org.springframework.web.util.WebUtils;

/**
 * The default implementation of the {@link org.springframework.web.servlet.HandlerExceptionResolver}
 * interface, resolving standard Spring MVC exceptions and translating them to corresponding
 * HTTP status codes.
 *
 * <p>This exception resolver is enabled by default in the common Spring
 * {@link org.springframework.web.servlet.DispatcherServlet}.
 *
 * <h3>Supported Exceptions</h3>
 * <table>
 * <thead>
 * <tr>
 * <th class="table-header col-first">Exception</th>
 * <th class="table-header col-last">HTTP Status Code</th>
 * </tr>
 * </thead>
 * <tbody>
 * <tr class="even-row-color">
 * <td><div class="block">HttpRequestMethodNotSupportedException</div></td>
 * <td><div class="block">405 (SC_METHOD_NOT_ALLOWED)</div></td>
 * </tr>
 * <tr class="odd-row-color">
 * <td><div class="block">HttpMediaTypeNotSupportedException</div></td>
 * <td><div class="block">415 (SC_UNSUPPORTED_MEDIA_TYPE)</div></td>
 * </tr>
 * <tr class="even-row-color">
 * <td><div class="block">HttpMediaTypeNotAcceptableException</div></td>
 * <td><div class="block">406 (SC_NOT_ACCEPTABLE)</div></td>
 * </tr>
 * <tr class="odd-row-color">
 * <td><div class="block">MissingPathVariableException</div></td>
 * <td><div class="block">500 (SC_INTERNAL_SERVER_ERROR)</div></td>
 * </tr>
 * <tr class="even-row-color">
 * <td><div class="block">MissingServletRequestParameterException</div></td>
 * <td><div class="block">400 (SC_BAD_REQUEST)</div></td>
 * </tr>
 * <tr class="odd-row-color">
 * <td><div class="block">MissingServletRequestPartException</div></td>
 * <td><div class="block">400 (SC_BAD_REQUEST)</div></td>
 * </tr>
 * <tr class="even-row-color">
 * <td><div class="block">ServletRequestBindingException</div></td>
 * <td><div class="block">400 (SC_BAD_REQUEST)</div></td>
 * </tr>
 * <tr class="odd-row-color">
 * <td><div class="block">ConversionNotSupportedException</div></td>
 * <td><div class="block">500 (SC_INTERNAL_SERVER_ERROR)</div></td>
 * </tr>
 * <tr class="even-row-color">
 * <td><div class="block">TypeMismatchException</div></td>
 * <td><div class="block">400 (SC_BAD_REQUEST)</div></td>
 * </tr>
 * <tr class="odd-row-color">
 * <td><div class="block">HttpMessageNotReadableException</div></td>
 * <td><div class="block">400 (SC_BAD_REQUEST)</div></td>
 * </tr>
 * <tr class="even-row-color">
 * <td><div class="block">HttpMessageNotWritableException</div></td>
 * <td><div class="block">500 (SC_INTERNAL_SERVER_ERROR)</div></td>
 * </tr>
 * <tr class="odd-row-color">
 * <td><div class="block">MethodArgumentNotValidException</div></td>
 * <td><div class="block">400 (SC_BAD_REQUEST)</div></td>
 * </tr>
 * <tr class="even-row-color">
 * <td><div class="block">BindException</div></td>
 * <td><div class="block">400 (SC_BAD_REQUEST)</div></td>
 * </tr>
 * <tr class="odd-row-color">
 * <td><div class="block">NoHandlerFoundException</div></td>
 * <td><div class="block">404 (SC_NOT_FOUND)</div></td>
 * </tr>
<<<<<<< HEAD
 * <tr class="rowColor">
 * <td><p>NoResourceFoundException</p></td>
 * <td><p>404 (SC_NOT_FOUND)</p></td>
 * </tr>
 * <tr class="altColor">
 * <td><p>AsyncRequestTimeoutException</p></td>
 * <td><p>503 (SC_SERVICE_UNAVAILABLE)</p></td>
=======
 * <tr class="even-row-color">
 * <td><div class="block">AsyncRequestTimeoutException</div></td>
 * <td><div class="block">503 (SC_SERVICE_UNAVAILABLE)</div></td>
>>>>>>> 67798a7b
 * </tr>
 * </tbody>
 * </table>
 *
 * @author Arjen Poutsma
 * @author Rossen Stoyanchev
 * @author Juergen Hoeller
 * @since 3.0
 * @see org.springframework.web.servlet.mvc.method.annotation.ResponseEntityExceptionHandler
 */
public class DefaultHandlerExceptionResolver extends AbstractHandlerExceptionResolver {

	/**
	 * Log category to use when no mapped handler is found for a request.
	 * @see #pageNotFoundLogger
	 */
	public static final String PAGE_NOT_FOUND_LOG_CATEGORY = "org.springframework.web.servlet.PageNotFound";

	/**
	 * Additional logger to use when no mapped handler is found for a request.
	 * @see #PAGE_NOT_FOUND_LOG_CATEGORY
	 */
	protected static final Log pageNotFoundLogger = LogFactory.getLog(PAGE_NOT_FOUND_LOG_CATEGORY);


	/**
	 * Sets the {@linkplain #setOrder(int) order} to {@link #LOWEST_PRECEDENCE}.
	 */
	public DefaultHandlerExceptionResolver() {
		setOrder(Ordered.LOWEST_PRECEDENCE);
		setWarnLogCategory(getClass().getName());
	}


	@Override
	@Nullable
	protected ModelAndView doResolveException(
			HttpServletRequest request, HttpServletResponse response, @Nullable Object handler, Exception ex) {

		try {
			// ErrorResponse exceptions that expose HTTP response details
			if (ex instanceof ErrorResponse errorResponse) {
				ModelAndView mav = null;
				if (ex instanceof HttpRequestMethodNotSupportedException theEx) {
					mav = handleHttpRequestMethodNotSupported(theEx, request, response, handler);
				}
				else if (ex instanceof HttpMediaTypeNotSupportedException theEx) {
					mav = handleHttpMediaTypeNotSupported(theEx, request, response, handler);
				}
				else if (ex instanceof HttpMediaTypeNotAcceptableException theEx) {
					mav = handleHttpMediaTypeNotAcceptable(theEx, request, response, handler);
				}
				else if (ex instanceof MissingPathVariableException theEx) {
					mav = handleMissingPathVariable(theEx, request, response, handler);
				}
				else if (ex instanceof MissingServletRequestParameterException theEx) {
					mav = handleMissingServletRequestParameter(theEx, request, response, handler);
				}
				else if (ex instanceof MissingServletRequestPartException theEx) {
					mav = handleMissingServletRequestPartException(theEx, request, response, handler);
				}
				else if (ex instanceof ServletRequestBindingException theEx) {
					mav = handleServletRequestBindingException(theEx, request, response, handler);
				}
				else if (ex instanceof MethodArgumentNotValidException theEx) {
					mav = handleMethodArgumentNotValidException(theEx, request, response, handler);
				}
				else if (ex instanceof NoHandlerFoundException theEx) {
					mav = handleNoHandlerFoundException(theEx, request, response, handler);
				}
				else if (ex instanceof NoResourceFoundException theEx) {
					mav = handleNoResourceFoundException(theEx, request, response, handler);
				}
				else if (ex instanceof AsyncRequestTimeoutException theEx) {
					mav = handleAsyncRequestTimeoutException(theEx, request, response, handler);
				}

				return (mav != null ? mav :
						handleErrorResponse(errorResponse, request, response, handler));
			}

			// Other, lower level exceptions

			if (ex instanceof ConversionNotSupportedException theEx) {
				return handleConversionNotSupported(theEx, request, response, handler);
			}
			else if (ex instanceof TypeMismatchException theEx) {
				return handleTypeMismatch(theEx, request, response, handler);
			}
			else if (ex instanceof HttpMessageNotReadableException theEx) {
				return handleHttpMessageNotReadable(theEx, request, response, handler);
			}
			else if (ex instanceof HttpMessageNotWritableException theEx) {
				return handleHttpMessageNotWritable(theEx, request, response, handler);
			}
			else if (ex instanceof BindException theEx) {
				return handleBindException(theEx, request, response, handler);
			}
		}
		catch (Exception handlerEx) {
			if (logger.isWarnEnabled()) {
				logger.warn("Failure while trying to resolve exception [" + ex.getClass().getName() + "]", handlerEx);
			}
		}

		return null;
	}

	/**
	 * Handle the case where no handler was found for the HTTP method.
	 * <p>The default implementation returns {@code null} in which case the
	 * exception is handled in {@link #handleErrorResponse}.
	 * @param ex the HttpRequestMethodNotSupportedException to be handled
	 * @param request current HTTP request
	 * @param response current HTTP response
	 * @param handler the executed handler, or {@code null} if none chosen
	 * at the time of the exception (for example, if multipart resolution failed)
	 * @return an empty {@code ModelAndView} indicating the exception was handled, or
	 * {@code null} indicating the exception should be handled in {@link #handleErrorResponse}
	 * @throws IOException potentially thrown from {@link HttpServletResponse#sendError}
	 */
	@Nullable
	protected ModelAndView handleHttpRequestMethodNotSupported(HttpRequestMethodNotSupportedException ex,
			HttpServletRequest request, HttpServletResponse response, @Nullable Object handler) throws IOException {

		return null;
	}

	/**
	 * Handle the case where no
	 * {@linkplain org.springframework.http.converter.HttpMessageConverter message converters}
	 * were found for PUT or POSTed content.
	 * <p>The default implementation returns {@code null} in which case the
	 * exception is handled in {@link #handleErrorResponse}.
	 * @param ex the HttpMediaTypeNotSupportedException to be handled
	 * @param request current HTTP request
	 * @param response current HTTP response
	 * @param handler the executed handler
	 * @return an empty {@code ModelAndView} indicating the exception was handled, or
	 * {@code null} indicating the exception should be handled in {@link #handleErrorResponse}
	 * @throws IOException potentially thrown from {@link HttpServletResponse#sendError}
	 */
	@Nullable
	protected ModelAndView handleHttpMediaTypeNotSupported(HttpMediaTypeNotSupportedException ex,
			HttpServletRequest request, HttpServletResponse response, @Nullable Object handler) throws IOException {

		return null;
	}

	/**
	 * Handle the case where no
	 * {@linkplain org.springframework.http.converter.HttpMessageConverter message converters}
	 * were found that were acceptable for the client (expressed via the {@code Accept} header).
	 * <p>The default implementation returns {@code null} in which case the
	 * exception is handled in {@link #handleErrorResponse}.
	 * @param ex the HttpMediaTypeNotAcceptableException to be handled
	 * @param request current HTTP request
	 * @param response current HTTP response
	 * @param handler the executed handler
	 * @return an empty {@code ModelAndView} indicating the exception was handled, or
	 * {@code null} indicating the exception should be handled in {@link #handleErrorResponse}
	 * @throws IOException potentially thrown from {@link HttpServletResponse#sendError}
	 */
	@Nullable
	protected ModelAndView handleHttpMediaTypeNotAcceptable(HttpMediaTypeNotAcceptableException ex,
			HttpServletRequest request, HttpServletResponse response, @Nullable Object handler) throws IOException {

		return null;
	}

	/**
	 * Handle the case when a declared path variable does not match any extracted URI variable.
	 * <p>The default implementation returns {@code null} in which case the
	 * exception is handled in {@link #handleErrorResponse}.
	 * @param ex the MissingPathVariableException to be handled
	 * @param request current HTTP request
	 * @param response current HTTP response
	 * @param handler the executed handler
	 * @return an empty {@code ModelAndView} indicating the exception was handled, or
	 * {@code null} indicating the exception should be handled in {@link #handleErrorResponse}
	 * @throws IOException potentially thrown from {@link HttpServletResponse#sendError}
	 * @since 4.2
	 */
	@Nullable
	protected ModelAndView handleMissingPathVariable(MissingPathVariableException ex,
			HttpServletRequest request, HttpServletResponse response, @Nullable Object handler) throws IOException {

		return null;
	}

	/**
	 * Handle the case when a required parameter is missing.
	 * <p>The default implementation returns {@code null} in which case the
	 * exception is handled in {@link #handleErrorResponse}.
	 * @param ex the MissingServletRequestParameterException to be handled
	 * @param request current HTTP request
	 * @param response current HTTP response
	 * @param handler the executed handler
	 * @return an empty {@code ModelAndView} indicating the exception was handled, or
	 * {@code null} indicating the exception should be handled in {@link #handleErrorResponse}
	 * @throws IOException potentially thrown from {@link HttpServletResponse#sendError}
	 */
	@Nullable
	protected ModelAndView handleMissingServletRequestParameter(MissingServletRequestParameterException ex,
			HttpServletRequest request, HttpServletResponse response, @Nullable Object handler) throws IOException {

		return null;
	}

	/**
	 * Handle the case where an {@linkplain RequestPart @RequestPart}, a {@link MultipartFile},
	 * or a {@code jakarta.servlet.http.Part} argument is required but is missing.
	 * <p>By default, an HTTP 400 error is sent back to the client.
	 * @param request current HTTP request
	 * @param response current HTTP response
	 * @param handler the executed handler
	 * @return an empty {@code ModelAndView} indicating the exception was handled, or
	 * {@code null} indicating the exception should be handled in {@link #handleErrorResponse}
	 * @throws IOException potentially thrown from {@link HttpServletResponse#sendError}
	 */
	@Nullable
	protected ModelAndView handleMissingServletRequestPartException(MissingServletRequestPartException ex,
			HttpServletRequest request, HttpServletResponse response, @Nullable Object handler) throws IOException {

		return null;
	}

	/**
	 * Handle the case when an unrecoverable binding exception occurs - e.g.
	 * required header, required cookie.
	 * <p>The default implementation returns {@code null} in which case the
	 * exception is handled in {@link #handleErrorResponse}.
	 * @param ex the exception to be handled
	 * @param request current HTTP request
	 * @param response current HTTP response
	 * @param handler the executed handler
	 * @return an empty {@code ModelAndView} indicating the exception was handled, or
	 * {@code null} indicating the exception should be handled in {@link #handleErrorResponse}
	 * @throws IOException potentially thrown from {@link HttpServletResponse#sendError}
	 */
	@Nullable
	protected ModelAndView handleServletRequestBindingException(ServletRequestBindingException ex,
			HttpServletRequest request, HttpServletResponse response, @Nullable Object handler) throws IOException {

		return null;
	}

	/**
	 * Handle the case where an argument annotated with {@code @Valid} such as
	 * an {@link RequestBody} or {@link RequestPart} argument fails validation.
	 * <p>The default implementation returns {@code null} in which case the
	 * exception is handled in {@link #handleErrorResponse}.
	 * @param request current HTTP request
	 * @param response current HTTP response
	 * @param handler the executed handler
	 * @return an empty {@code ModelAndView} indicating the exception was handled, or
	 * {@code null} indicating the exception should be handled in {@link #handleErrorResponse}
	 * @throws IOException potentially thrown from {@link HttpServletResponse#sendError}
	 */
	@Nullable
	protected ModelAndView handleMethodArgumentNotValidException(MethodArgumentNotValidException ex,
			HttpServletRequest request, HttpServletResponse response, @Nullable Object handler) throws IOException {

		return null;
	}

	/**
	 * Handle the case where no handler was found during the dispatch.
	 * <p>The default implementation returns {@code null} in which case the
	 * exception is handled in {@link #handleErrorResponse}.
	 * @param ex the NoHandlerFoundException to be handled
	 * @param request current HTTP request
	 * @param response current HTTP response
	 * @param handler the executed handler, or {@code null} if none chosen
	 * at the time of the exception (for example, if multipart resolution failed)
	 * @return an empty {@code ModelAndView} indicating the exception was handled, or
	 * {@code null} indicating the exception should be handled in {@link #handleErrorResponse}
	 * @throws IOException potentially thrown from {@link HttpServletResponse#sendError}
	 * @since 4.0
	 */
	@Nullable
	protected ModelAndView handleNoHandlerFoundException(NoHandlerFoundException ex,
			HttpServletRequest request, HttpServletResponse response, @Nullable Object handler) throws IOException {

		pageNotFoundLogger.warn(ex.getMessage());
		return null;
	}

	/**
	 * Handle the case where no static resource was found.
	 * <p>The default implementation returns {@code null} in which case the
	 * exception is handled in {@link #handleErrorResponse}.
	 * @param ex the {@link NoResourceFoundException} to be handled
	 * @param request current HTTP request
	 * @param response current HTTP response
	 * @param handler the resource handler
	 * @return an empty {@code ModelAndView} indicating the exception was handled, or
	 * {@code null} indicating the exception should be handled in {@link #handleErrorResponse}
	 * @throws IOException potentially thrown from {@link HttpServletResponse#sendError}
	 * @since 6.1
	 */
	@Nullable
	protected ModelAndView handleNoResourceFoundException(NoResourceFoundException ex,
			HttpServletRequest request, HttpServletResponse response, @Nullable Object handler) throws IOException {

		return null;
	}

	/**
	 * Handle the case where an async request timed out.
	 * <p>The default implementation returns {@code null} in which case the
	 * exception is handled in {@link #handleErrorResponse}.
	 * @param ex the {@link AsyncRequestTimeoutException} to be handled
	 * @param request current HTTP request
	 * @param response current HTTP response
	 * @param handler the executed handler, or {@code null} if none chosen
	 * at the time of the exception (for example, if multipart resolution failed)
	 * @return an empty {@code ModelAndView} indicating the exception was handled, or
	 * {@code null} indicating the exception should be handled in {@link #handleErrorResponse}
	 * @throws IOException potentially thrown from {@link HttpServletResponse#sendError}
	 * @since 4.2.8
	 */
	@Nullable
	protected ModelAndView handleAsyncRequestTimeoutException(AsyncRequestTimeoutException ex,
			HttpServletRequest request, HttpServletResponse response, @Nullable Object handler) throws IOException {

		return null;
	}

	/**
	 * Handle an {@link ErrorResponse} exception.
	 * <p>The default implementation sets status and the headers of the response
	 * to those obtained from the {@code ErrorResponse}. If available, the
	 * {@link ProblemDetail#getDetail()}  is used as the message for
	 * {@link HttpServletResponse#sendError(int, String)}.
	 * @param errorResponse the exception to be handled
	 * @param request current HTTP request
	 * @param response current HTTP response
	 * @param handler the executed handler
	 * @return an empty {@code ModelAndView} indicating the exception was handled
	 * @throws IOException potentially thrown from {@link HttpServletResponse#sendError}
	 * @since 6.0
	 */
	protected ModelAndView handleErrorResponse(ErrorResponse errorResponse,
			HttpServletRequest request, HttpServletResponse response, @Nullable Object handler) throws IOException {

		if (!response.isCommitted()) {
			HttpHeaders headers = errorResponse.getHeaders();
			headers.forEach((name, values) -> values.forEach(value -> response.addHeader(name, value)));

			int status = errorResponse.getStatusCode().value();
			String message = errorResponse.getBody().getDetail();
			if (message != null) {
				response.sendError(status, message);
			}
			else {
				response.sendError(status);
			}
		}
		else {
			logger.warn("Ignoring exception, response committed. : " + errorResponse);
		}

		return new ModelAndView();
	}

	/**
	 * Handle the case when a {@link org.springframework.web.bind.WebDataBinder} conversion cannot occur.
	 * <p>The default implementation sends an HTTP 500 error, and returns an empty {@code ModelAndView}.
	 * Alternatively, a fallback view could be chosen, or the ConversionNotSupportedException could be
	 * rethrown as-is.
	 * @param ex the ConversionNotSupportedException to be handled
	 * @param request current HTTP request
	 * @param response current HTTP response
	 * @param handler the executed handler
	 * @return an empty {@code ModelAndView} indicating the exception was handled
	 * @throws IOException potentially thrown from {@link HttpServletResponse#sendError}
	 */
	protected ModelAndView handleConversionNotSupported(ConversionNotSupportedException ex,
			HttpServletRequest request, HttpServletResponse response, @Nullable Object handler) throws IOException {

		sendServerError(ex, request, response);
		return new ModelAndView();
	}

	/**
	 * Handle the case when a {@link org.springframework.web.bind.WebDataBinder} conversion error occurs.
	 * <p>The default implementation sends an HTTP 400 error, and returns an empty {@code ModelAndView}.
	 * Alternatively, a fallback view could be chosen, or the TypeMismatchException could be rethrown as-is.
	 * @param ex the TypeMismatchException to be handled
	 * @param request current HTTP request
	 * @param response current HTTP response
	 * @param handler the executed handler
	 * @return an empty {@code ModelAndView} indicating the exception was handled
	 * @throws IOException potentially thrown from {@link HttpServletResponse#sendError}
	 */
	protected ModelAndView handleTypeMismatch(TypeMismatchException ex,
			HttpServletRequest request, HttpServletResponse response, @Nullable Object handler) throws IOException {

		response.sendError(HttpServletResponse.SC_BAD_REQUEST);
		return new ModelAndView();
	}

	/**
	 * Handle the case where a {@linkplain org.springframework.http.converter.HttpMessageConverter message converter}
	 * cannot read from an HTTP request.
	 * <p>The default implementation sends an HTTP 400 error, and returns an empty {@code ModelAndView}.
	 * Alternatively, a fallback view could be chosen, or the HttpMessageNotReadableException could be
	 * rethrown as-is.
	 * @param ex the HttpMessageNotReadableException to be handled
	 * @param request current HTTP request
	 * @param response current HTTP response
	 * @param handler the executed handler
	 * @return an empty {@code ModelAndView} indicating the exception was handled
	 * @throws IOException potentially thrown from {@link HttpServletResponse#sendError}
	 */
	protected ModelAndView handleHttpMessageNotReadable(HttpMessageNotReadableException ex,
			HttpServletRequest request, HttpServletResponse response, @Nullable Object handler) throws IOException {

		response.sendError(HttpServletResponse.SC_BAD_REQUEST);
		return new ModelAndView();
	}

	/**
	 * Handle the case where a
	 * {@linkplain org.springframework.http.converter.HttpMessageConverter message converter}
	 * cannot write to an HTTP request.
	 * <p>The default implementation sends an HTTP 500 error, and returns an empty {@code ModelAndView}.
	 * Alternatively, a fallback view could be chosen, or the HttpMessageNotWritableException could
	 * be rethrown as-is.
	 * @param ex the HttpMessageNotWritableException to be handled
	 * @param request current HTTP request
	 * @param response current HTTP response
	 * @param handler the executed handler
	 * @return an empty {@code ModelAndView} indicating the exception was handled
	 * @throws IOException potentially thrown from {@link HttpServletResponse#sendError}
	 */
	protected ModelAndView handleHttpMessageNotWritable(HttpMessageNotWritableException ex,
			HttpServletRequest request, HttpServletResponse response, @Nullable Object handler) throws IOException {

		sendServerError(ex, request, response);
		return new ModelAndView();
	}

	/**
	 * Handle the case where an {@linkplain ModelAttribute @ModelAttribute} method
	 * argument has binding or validation errors and is not followed by another
	 * method argument of type {@link BindingResult}.
	 * <p>By default, an HTTP 400 error is sent back to the client.
	 * @param request current HTTP request
	 * @param response current HTTP response
	 * @param handler the executed handler
	 * @return an empty {@code ModelAndView} indicating the exception was handled
	 * @throws IOException potentially thrown from {@link HttpServletResponse#sendError}
	 * @deprecated as of 6.0 since {@link org.springframework.web.method.annotation.ModelAttributeMethodProcessor}
	 * now raises the {@link MethodArgumentNotValidException} subclass instead.
	 */
	@Deprecated(since = "6.0", forRemoval = true)
	protected ModelAndView handleBindException(BindException ex, HttpServletRequest request,
			HttpServletResponse response, @Nullable Object handler) throws IOException {

		response.sendError(HttpServletResponse.SC_BAD_REQUEST);
		return new ModelAndView();
	}

	/**
	 * Invoked to send a server error. Sets the status to 500 and also sets the
	 * request attribute "jakarta.servlet.error.exception" to the Exception.
	 */
	protected void sendServerError(Exception ex, HttpServletRequest request, HttpServletResponse response)
			throws IOException {

		request.setAttribute(WebUtils.ERROR_EXCEPTION_ATTRIBUTE, ex);
		response.sendError(HttpServletResponse.SC_INTERNAL_SERVER_ERROR);
	}

}<|MERGE_RESOLUTION|>--- conflicted
+++ resolved
@@ -126,19 +126,13 @@
  * <td><div class="block">NoHandlerFoundException</div></td>
  * <td><div class="block">404 (SC_NOT_FOUND)</div></td>
  * </tr>
-<<<<<<< HEAD
- * <tr class="rowColor">
- * <td><p>NoResourceFoundException</p></td>
- * <td><p>404 (SC_NOT_FOUND)</p></td>
- * </tr>
- * <tr class="altColor">
- * <td><p>AsyncRequestTimeoutException</p></td>
- * <td><p>503 (SC_SERVICE_UNAVAILABLE)</p></td>
-=======
- * <tr class="even-row-color">
+ * <tr class="even-row-color">
+ * <td><div class="block">NoResourceFoundException</div></td>
+ * <td><div class="block">404 (SC_NOT_FOUND)</div></td>
+ * </tr>
+ * <tr class="odd-row-color">
  * <td><div class="block">AsyncRequestTimeoutException</div></td>
  * <td><div class="block">503 (SC_SERVICE_UNAVAILABLE)</div></td>
->>>>>>> 67798a7b
  * </tr>
  * </tbody>
  * </table>
